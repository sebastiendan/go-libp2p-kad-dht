--- conflicted
+++ resolved
@@ -78,12 +78,10 @@
 
 	protocols []protocol.ID // DHT protocols
 
-<<<<<<< HEAD
 	mode   DHTMode
 	modeLk sync.Mutex
-=======
+
 	bucketSize int
->>>>>>> 604ac887
 }
 
 // Assert that IPFS assumptions about interfaces aren't broken. These aren't a
