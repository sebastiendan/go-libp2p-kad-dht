--- conflicted
+++ resolved
@@ -215,39 +215,21 @@
 	}
 
 	dht := &IpfsDHT{
-<<<<<<< HEAD
 		datastore:              cfg.datastore,
 		self:                   h.ID(),
 		peerstore:              h.Peerstore(),
 		host:                   h,
 		strmap:                 make(map[peer.ID]*messageSender),
 		birth:                  time.Now(),
-		rng:                    rand.New(rand.NewSource(rand.Int63())),
 		protocols:              protocols,
 		serverProtocols:        serverProtocols,
 		bucketSize:             cfg.bucketSize,
 		alpha:                  cfg.concurrency,
 		beta:                   cfg.resiliency,
-		d:                      cfg.disjointPaths,
 		triggerRtRefresh:       make(chan chan<- error),
 		triggerSelfLookup:      make(chan chan<- error),
 		queryPeerFilter:        cfg.queryPeerFilter,
 		routingTablePeerFilter: cfg.routingTable.peerFilter,
-=======
-		datastore:         cfg.datastore,
-		self:              h.ID(),
-		peerstore:         h.Peerstore(),
-		host:              h,
-		strmap:            make(map[peer.ID]*messageSender),
-		birth:             time.Now(),
-		protocols:         protocols,
-		serverProtocols:   serverProtocols,
-		bucketSize:        cfg.bucketSize,
-		alpha:             cfg.concurrency,
-		beta:              cfg.resiliency,
-		triggerRtRefresh:  make(chan chan<- error),
-		triggerSelfLookup: make(chan chan<- error),
->>>>>>> 0a64b666
 	}
 
 	// construct routing table
